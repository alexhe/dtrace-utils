<<<<<<< HEAD
2011-06-15  Nick Alcock  <nick.alcock@oracle.com>

	Process lifespan revamp.

	* libdtrace/dt_proc.c (dt_proc_waitrun): Unused, delete.
	(dt_proc_control): Drop Psetrun() flags: clarify comments.
	(dt_proc_destroy): Close TOCTTOU race around destruction, grabbing
	the lock around hash removal and permitting the refcnt to be >0
	without an assertion failure.  Drop dpr_cacheable.
	(dt_proc_retire): New function, wrapper around Pclose().
	(dt_proc_retired): Likewise, wrapper around Phasfds().
	(dt_proc_grab): Drop flags, nomonitor, staleness, cacheability,
	readonly grabs, and upgrading; retire upon LRU expiry rather than
	destroying; unretire when necessary.  Drop Pgrab() flags.  Always do
	LRU expiry.
	(dt_proc_release): Expire rather than destroying.  Drop lrucnt when
	we do it.

	* libproc/common/Pcontrol.c (Pcreate): Merge into...
	(Pxcreate): ... this. Drop environment manipulation. Drop statfd.
	Migrate memfd open() into...
	(Pmemfd): ... here.
	(Pcreate_error): Add C_FDS.
	(Pgrab): Drop flags and statfd. Populate memfd.
	(Pfree): Handle memfd closing using...
	(Pclose): ... this new function.
	(Phasfds): Return true if any fds are open.
	(Psetrun): Drop unused sig and flags. Detach rather than
	continuing. Only detach if already attached.
	(Pwait): Slight clarification.
	(Pread): Use Pmemfd() rather than direct P->memfd referencing.
	* libproc/common/Psymtab.c (Preadauxvec): Pgrab_core() is gone: we
	must do this some other way.
	* libproc/common/Pcontrol.h: Drop statfd.
	* libproc/common/libproc.h: Drop PGRAB flags and unused functions;
	fix up now-flagless Psetrun() and Pgrab(). Add new exported
	functions. Add C_FDS, and PS_TRACESTOP state.
	* libproc/common/mapfile-vers: Adjust.

	* libdtrace/dt_proc.h: Drop Pgrab() flags, dpr_rdonly, dpr_cacheable,
	and dpr_stale.
	* libdtrace/dt_aggregate.c (dt_aggregate_usym): Drop Pgrab() flags.
	(dt_aggregate_umod): Likewise.
	* libdtrace/dt_consume.c (dt_print_ustack): Likewise.
	(dt_print_usym): Likewise.
	(dt_print_umod): Likewise.
	* libdtrace/dt_pid.c (dt_pid_create_probes): Likewise (noting that
	one grab is not readonly and may need fixes later).
	* libdtrace/dt_proc.c (dtrace_proc_grab): Likewise.
	* libdtrace/dt_subr.c (dtrace_uaddr2str): Likewise.

	* include/sys/procfs.h: Purge now-unused flags.

	* INCOMPATIBILITIES: Most of the ptrace() incompatibilities are now gone.
=======
2011-06-15  Kris Van Hees  <kris.van.hees@oracle.com>

	* libdtrace/dt_aggregate.c: Replace use of _SC_NPROCESSORS_MAX and
	_SC_CPUID_MAX with nr_cpu_ids (much lower limit).  Get it from
	dt_conf.dtc_maxbufs.
	* uts/common/sys/dtrace.h: Add dtc_maxbufs field to dtrace_conf_t.
>>>>>>> 7491ad72

2011-06-14  Shujing Zhao  <pearly.zhao@oracle.com>

	* include/sys/controlregs.h: Remove.
	* include/sys/mkdev.h: Likewise.
	* include/sys/pset.h: Likewise.
	* include/sys/regset.h: Likewise.
	* include/sys/signal2.h: Likewise.
	* include/sys/statvfs.h: Likewise.
	* include/sys/sysi86.h: Likewise.
	* include/sys/time_impl.h: Likewise.
	* include/sys/trap.h: Likewise.
	* uts/common/sys/bitmap.h: Likewise.
	* uts/intel/sys/frame.h: Likewise.
	* include/sys/bitmap.h: Remove the unused header files.
	* include/sys/elftypes.h: Likewise.
	* include/sys/int_types.h: Likewise.
	* include/sys/procfs.h: Likewise.
	* include/sys/procfs_isa.h: Likewise.
	* libproc/amd64/Pisadep.c: Likewise.
	* libproc/common/libproc.h: Likewise.

2011-06-09  Shujing Zhao  <pearly.zhao@oracle.com>

	Remove the structures that are correspond to Solaris proc files.

	* include/sys/elf.h: Clean
	* include/sys/procfs.h: Clean and remove pr_flags, pr_wflags.
	(lwpstatus_t, pstatus_t, lwpsinfo_t, psinfo_t, prcred_t, priovec_t,
	 prusage_t, prpageheader_t, prasmap_t, prheader_t, lwpstatus32_t,
	 pstatus32_t, lwpsinfo32_t, psinfo32_t, prmap32_t, prxmap32_t,
	 prcred32_t, prwatch32_t): Remove.
	* libproc/common/proc.c: New.
	* libproc/common/makefile: Add proc.o to libproc.
	* libproc/amd64/Pisadep.c (int_syscall_instr, syscall_instr): Unused,
	remove.
	(Ppltdest): Set dmodel.
	(Pissyscall): Unused, remove.
	(Pissyscall_prev): Likewise.
	* libproc/common/Pcontrol.c (Pxcreate): Remove setting P->status.
	(Pgrab): Likewise.
	(Pfree): Remove check P->core.
	(Pstatus): Unused, remove.
	(Pcontent): Remove return core.
	* libproc/common/Pcontrol.h: Clean.
	(lwp_info_t, core_info_t): Remove.
	(ps_prochandle): Remove status and core.
	* libproc/common/Psymtab.c (get_saddrs): Set dmodel.
	(file_differs): Likewise.
	(fake_elf): Likewise.
	* libproc/common/libproc.h: Clean and add ps_getpid prototype.
	* libdtrace/dt_pid.c (dt_pid_per_sym): Use ps_getpid.
	(dt_pid_create_usdt_probes): Likewise.
	(dt_pid_per_mod): Set st_size directly.
	* libdtrace/dt_proc.c (dt_proc_bpmain): Remove psp.
	(dt_proc_control): Likewise.
	(dt_proc_lookup): Use ps_getpid.
	(dt_proc_create): Likewise.
	* libdtrace/i386/dt_isadep.c (dt_pid_has_jump_table): Use ps_getpid and set
	dmodel.
	(dt_pid_create_return_probe): Likewise.
	(dt_pid_create_offset_probe): Likewise.
	(dt_pid_create_glob_offset_probes): Likewise.	

2011-06-07  Nick Alcock  <nick.alcock@oracle.com>

	Rip out more code from Psymtab.c, simplifying code audits.

	* libproc/common/Psymtab.c: Prototypes for functions now called
	only from within this file.
	(file_info_new): Make static.
	(rd_loadobj_iter): Likewise.
	(Prd_agent): Likewise.
	(Preadauxvec): Likewise.
	(byaddr_cmp_common): Likewise.
	(optimize_symtab): Likewise.
	(Pbuild_file_symtab): Likewise.
	(Pfindmap): Likewise.

	(Pupdate_syms): Unused, remove.
	(Paddr_to_text_map): Likewise.
	(Paddr_to_loadobj): Likewise.
	(Plmid_to_loadobj): Likewise.
	(Pname_to_loadobj): Likewise.
	(Pbuild_file_ctf): Likewise.
	(Paddr_to_ctf): Likewise.
	(Plmid_to_ctf): Likewise.
	(Pname_to_ctf): Likewise.
	(Pgetauxvec): Likewise.
	(Pxlookup_by_addr): Likewise.
	(Pxlookup_by_addr_resolved): Likewise.
	(i_Pmapping_iter): Likewise.
	(Pmapping_iter): Likewise.
	(Pmapping_iter_resolved): Likewise.
	(Pobjname_resolved): Likewise.
	(Pxsymbol_iter): Likewise.
	(Psymbol_iter_by_lmid): Likewise.
	(Psymbol_iter): Likewise.
	(Psymbol_iter_by_name): Likewise.
	(Pplatform): Likewise.
	(Puname): Likewise.
	(struct getenv_data): Likewise.
	(getenv_func): Likewise.
	(Pgetenv): Likewise.
	(Penv_iter): Likewise.

	(i_Pobject_iter): Fold into...
	(Pobject_iter): ... its only caller.

	(i_Pobjname): Drop dead code, folding into...
	(Pobjname): ... its only caller.

	(Psymbol_iter_com): Drop dead code, folding into...
	(Psymbol_iter_by_addr): ... its only caller.

	* libproc/common/Pcontrol.h: Adjust accordingly.
	* libproc/common/libproc.h: Likewise.
	* libproc/common/mapfile-vers: Likewise.

	* libproc/common/Pcontrol.h: Delete dead structure members.
	* libproc/common/Psymtab.c (map_info_free): Likewise.
	(Pupdate_maps): Likewise.
	(Preset_maps): Likewise.
	* libproc/common/Pcontrol.c (Pxcreate): Likewise.
	(Pfree): Likewise.
	(Psetrun): Likewise.

2011-06-07  Nick Alcock  <nick.alcock@oracle.com>

	* libproc/common/Pcontrol.c (minfd): Remove, pointless now this
	library is only being used by dtrace.
	(set_minfd): Likewise.
	(dupfd): Likewise, move its O_CLOEXEC to...
	(Pxcreate): ... here.
	(Pwrite_live): Remove.

	(Pread_live): Migrate contents into...
	(Pread): ... here.

	* libproc/common/Pcontrol.c (Pxcreate): Drop ctlfd, agentctlfd,
	agentstatfd; rename asfd to memfd. Drop ops initialization.
	(Pread_string): Stop using it.
	(Pgrab): Likewise.
	(Pgrab_error): LWPs do not exist on Linux.
	(Pfree): Likewise.
	(Pasfd): Rename to Pmemfd().
	(Pctlfd): Remove.
	(Pwait): Fix int/long int confusion.

	* libproc/common/mapfile-vers: Delete dead functions.
	* libproc/common/Pcontrol.h: Likewise.
	(ps_rwops): Delete.
	(ps_lwphandle): Likewise.
	(ps_prochandle_t): Delete hashtab, ctlfd, statfd, agentctlfd,
	agentstatfd, ops. Rename asfd to memfd.

2011-06-07  Nick Alcock  <nick.alcock@oracle.com>

	Rip out breakpoint handling.

	* libdtrace/dt_proc.h (dt_proc_t): Remove dpr_bps.
	(dt_bkpt): Delete.
	(bt_bkpt_f): Likewise.

	* libdtrace/dt_proc.c: Fix header comment to describe what libproc
	will do when I've finished with it.
	(dt_proc_bpcreate): Delete.
	(dt_proc_bpdestroy): Likewise.
	(dt_proc_bpmatch): Likewise.
	(dt_proc_bpenable): Likewise.
	(dt_proc_bpdisable): Likewise.
	(dt_proc_stop): Remove calls to these functions.
	(dt_proc_attach): Likewise.
	(dt_proc_notify): Likewise.
	(dt_proc_destroy): Likewise.
	(dt_proc_control): Likewise.

	* libproc/common/Pcontrol.c (Pdelbkpt): Remove.
	* libproc/common/mapfile-vers: Remove Pdelbkpt, Psetbkpt.

2011-06-03  Shujing Zhao  <pearly.zhao@oracle.com>

	* libproc/common/libproc.h: Drop PS_LOST, PS_UNDEAD, PS_IDLE. Remove
	Ppsinfo prototype.
	* libdtrace/dt_proc.c (dt_proc_bpdestroy): Drop a bit of PS_LOST and
	PS_UNDEAD.
	(dt_proc_control): Likewise.
	(dt_proc_create_thread): Likewise.
	* libproc/common/Pcontrol.c (Ppsinfo): Remove.
	(Prelease): Drop a bit of PS_IDLE.
	(Pdelbkpt): Likewise.
	(Pcontent): Likewise.
	* libproc/common/Psymtab.c (Pupdate_maps): Drop PS_UNDEAD.
	(Pupdate_syms, Preadauxvec, Pbuild_file_symtab, object_name_to_map,
	 Pplatform, Puname): Drop PS_IDLE.

2011-06-03  Nick Alcock  <nick.alcock@oracle.com>

	* libproc/common/Pcontrol.c (Pwait): Rewrite to use waitid().
	* (prdump): Removed.
	* libproc/common/libproc.h ("C"): Remove priv functions.
	* libproc/common/mapfile-vers: Likewise.

	* libdtrace/dt_proc.c (dt_proc_control): Drop a bit of PS_UNDEAD
	stuff, this state is impossible now.

	* INCOMPATIBILITIES: Add a new problem with using ptrace().

2011-06-01  Nick Alcock  <nick.alcock@oracle.com>

	* include/sys/corectl.h: Solaris-specific, delete.
	* include/sys/priv.h: Likewise.
	* include/sys/procfs.h: Drop references.
	* libproc/common/Pcontrol.c: Likewise.
	(Pfree): Drop Solaris-specific coredump privilege state.
	* libproc/common/Pcontrol.h: Likewise.

2011-06-01  Nick Alcock  <nick.alcock@oracle.com>

	* libproc/common/Pcontrol.c (Psetflags): Remove, unused.
	* libproc/common/libproc.h: Likewise.
	* libproc/common/mapfile-vers: Likewise.

2011-06-01  Nick Alcock  <nick.alcock@oracle.com>

	Reshape the process control loop somewhat. Drop a lot of
	Solaris-specific proc-handling code. Rip out code relating to
	things we cannot implement (notably multiple-debugger support).

	* libdtrace/dt_proc.c (dt_proc_rdevent): Delete unused function used
	only for multiple-debugger support.
	(dt_proc_waitrun): Likewise.
	(dt_proc_control_data): Improve comment.

	* libdtrace/dt_proc.h (dt_proc_t): New dpr_created flag.
	* libdtrace/dt_proc.c (dt_proc_create): Assign it. Tear out
	process flag manipulation.
	(dt_proc_grab): Likewise.
	(dt_proc_control): Likewise. Remodel the process-control loop.
	Tear out PS_LOST support. Use Pwait() rather than write() to a
	proc fd. Drop Pstopstatus() (the same as Pwait() nowadays). Drop
	requested-stop stuff pro tem.

	* (dt_proc_attach): Note that we need to reimplement breakpointing
	on main() (and breakpointing in general).

	* libproc/common/Pcontrol.c (Prelease): Simplify to a ptrace()
	call (the only feature we use).
	* libdtrace/dt_proc.c (dt_proc_destroy): Use dpr_created, and new
	simplified Prelease().

	* libproc/common/Pcontrol.c: Ditch dead code.
	(Psync): Remove, process flags are gone.
	(Preopen): Remove, PS_LOST is gone.
	(restore_tracing_flags): Remove, all users gone.
	(Punsetflags): Likewise.
	(prdump): Drop an #if 0.
	(Pwait): Replace with the body of...
	(Pstopstatus): ... this (which no longer exists under this name).
	(Pstop): Remove.
	(Psetrun): Remove Psync() call.
	* libproc/common/Pcontrol.h: Drop dead prototypes.
	* libproc/common/libproc.h: Likewise: also dead flags.
	* libproc/common/mapfile-vers: Likewise.

2011-05-31  Nick Alcock  <nick.alcock@oracle.com>

	* INCOMPATIBILITIES: New file, describe known incompatibilities
	between Solaris dtrace and Linux dtrace which we do not plan to
	fix in v1.

2011-05-31  Shujing Zhao  <pearly.zhao@oracle.com>

	* makefile: Use -D_GNU_SOURCE and clean CC.
	* cmd/makefile: Clean CPPFLAGS.
	* libctf/makefile: Likewise.
	* libdtrace/makefile: Likewise. 
	* libproc/common/makefile: Likewise.
	* libdtrace/dt_string.c: Remove strndup.
	* libdtrace/dt_string.h: Likewise.
	* include/types_various.h: Remove Lmid_t.

	* include/sys/regset.h: Remove the definitions of register.
	* libdtrace/i386/regs.sed.in: Rewrite according to the definitions at
	reg.h.
	* libdtrace/i386/regs.d.in: Rewrite. 

	* runtest.sh: Downward compatibility case statement.

2011-05-25  Shujing Zhao  <pearly.zhao@oracle.com>

	* libdtrace/makefile (dt_lex.c): Fix -o option of flex.

2011-05-25  Nick Alcock  <nick.alcock@oracle.com>

	Remove references to zones.

	* uts/common/sys/dtrace.h: ... from here...
	* include/sys/corectl.h: ... and here...
	* include/sys/procfs.h: ... and here...
	* include/types_various.h: ... and here...
	* libdtrace/dt_open.c: ... and here...
	* libproc/common/Pcontrol.c (Pfree): ... and here...
	* libproc/common/Pcontrol.h: ... and here...
	* libproc/common/Psymtab.c: ... and here.
	* libproc/common/Pzone.c: Removed...
	* libproc/common/makefile: ... and from here.
	* libproc/common/Psymtab.c (Pfindmap): Migrated from
	Pzone.c, with zone support removed.

	Remove some references to <sys/procfs.h>.

	* include/procfs_service.h: Remove inclusion.
	* libdtrace/dt_aggregate.c: Likewise.
	* libdtrace/procfs.sed.in: Likewise.
	* libproc/common/Pcontrol.h: Likewise.

	Remove process set functions.

	* libproc/common/Putil.c (prset_fill): Remove.
	(prset_empty): Likewise.
	(prset_add): Likewise.
	(prset_del): Likewise.
	(prset_ismember): Likewise.
	* libproc/common/Putil.h: Remove declarations.

	Remove fault trapping.

	* libdtrace/dt_proc.c (dt_proc_control): Removed.
	* libproc/common/Pcontrol.c (Pfault): Likewise.
	(Psetfault): Likewise.
	(Psetaction): Likewise.
	(Psync): Remove SETFAULT.
	(restore_tracing_flags): Likewise.
	libproc/common/Pcontrol.h: Likewise.

	Fix environment handling.

	* libproc/common/Psymtab.c (Plookup_by_name): Remove.
	(NARG): Remove.
	(Penv_iter): Get the environment the Linux way. Read in the whole
	thing, then process it, rather than working chunk-by-chunk.
	(getenv_func): Drop the address-of-environment arg.

	Compensate for new ioctls.

	* libdtrace/dt_subr.c (dt_ioctl): Use the Linux definition of
	'val'.
	* libdtrace/dt_impl.h: Adjust declaration.

	Cleanup.

	* libproc/common/libproc.h: Remove declarations of deleted
	functions.
	* libproc/common/mapfile-vers: Likewise.

2011-05-24  Nick Alcock  <nick.alcock@oracle.com>

	* libdtrace/makefile (dt_lex.o): Pass -DYYDEBUG=1.

2011-05-23  Kris Van Hees  <kris.van.hees@oracle.com>

	* uts/common/sys/dtrace_ioctl.h: New file - needed for correct
	ioctl IDs.
	* uts/common/sys/dtrace.h: Removed ioctl IDs, replaced with an
	include of dtrace_ioctl.h.

2011-05-23  Nick Alcock  <nick.alcock@oracle.com>

	* libdtrace/dt_grammar.y (%): Prototype yylex().
	* libdtrace/dt_impl.h (yytext): Make it a pointer, to allow flex
	to parse tokens of unbounded length efficiently.
	* libdtrace/makefile (dt_lex.c): No longer run flex in traditional
	mode. Use -o rather than redirecting output.
	* libdtrace/dt_lex.l: Turn on automatic yylineno updating.
	Push the ^ in RGX_INTERP and RGX_CTL into the rules where they are
	expanded, as POSIX mode wraps all variable expansions in (), and ^
	is not meaningful inside ().
	Fix dangerous trailing context: this has no meaningful
	semantics and is undefined per POSIX.

	* demo/dtrace/end.d: Test skipping of interpreter lines. (This
	is the only rule modified above which does not yield an error
	if matched.)

2011-05-23  Nick Alcock  <nick.alcock@oracle.com>

	* runtest.sh: Support regression tests via multiple dtrace build
	directories. Use case rather than if/elif tree, and echo rather
	than if. Post-process regtest output to conceal variable pointer
	addresses.

	* libdtrace/dt_dis.c (dt_dis): Print pointers via %p, not 0x%p:
	%p under glibc, as on most systems, already includes an 0x.

	* .gitignore: New.

2011-05-23  Nick Alcock  <nick.alcock@oracle.com>

	* libdtrace/dt_open.c (_dtrace_libdir): Use #define to decide value.
	* libdtrace/makefile (CPPFLAGS): Set it.

	* libdtrace/makefile (LIB): drti.o is not part of libdtrace.a...
	* libdtrace/makefile (DRTI_OBJ): ... but is independent, and goes
	in the build dir, like the library.
	* libdtrace/makefile (all): Build it.
	* libdtrace/drti-vers: New version script, for use by `dtrace -G'.
	* libdtrace/makefile (install): Install it. Use mkdir -p.

	* libdtrace/dt_link.c (dtrace_program_link): Link using drti-vers
	as a version script to enforce locality. Don't use the 64/
	subdirectory.

2011-05-23 Shujing Zhao  <pearly.zhao@oracle.com>

	* libport/proc_name.c: Remove.
	* libport/makefile: Remove proc_name.o from the lib.
	* include/port.h: Clean the declaration.
	* libproc/common/libproc.h: Clean the declarations that have been
	removed the definitions.

2011-05-20  Nick Alcock  <nick.alcock@oracle.com>

	* libdtrace/drti.c: Remove needless back-compatibility.
	* libdtrace/drti.c (dtrace_dof_init): Likewise.

2011-05-18  Nick Alcock  <nick.alcock@oracle.com>

	* makefile: Turn on warnings. Move to LARGEFILE64 mode,
	providing open64() et al.

 	* libproc/common/Pcontrol.c (prdump): Cure aliasing violation.
	(restore_tracing_flags): Drop unused variable.
	(Pxcreate): Likewise. Use fork(), not fork1().
	* libdtrace/dt_cc.c (dt_preproc): Likewise.
	(dt_compile): Make sure rv is always initialized.
	* libport/proc_name.c: Drop fork1().

	* include/port.h: Fix lethal typo. Import many more declarations.

	* libdtrace/dt_cc.c: Include <port.h>.
	* libdtrace/dt_aggregate.c: Likewise.
	* libdtrace/dt_consume.c: Likewise.
	* libdtrace/dt_pid.c: Likewise.
	* libdtrace/dt_printf.c: Likewise.
	* libdtrace/dt_provider.c: Likewise.
	* libdtrace/dt_work.c: Likewise.
	* cmd/dtrace.c: Likewise.
	* libproc/common/Psymtab.c: Likewise.
	* libproc/common/Pzone.c: Likewise.
	* libdtrace/dt_module.c: Likewise. Also use <string.h>, not the
	obsolete <strings.h>. Drop some commented-out headers.
	* libdtrace/dt_proc.c: Include <port.h> and <poll.h>.
	* libdtrace/dt_subr.c: Include <port.h> and <sys/ioctl.h>.

	* libdtrace/dt_open.c (dt_get_sysinfo): Remove.
	(dt_vopen): Drop nonportable sysinfo(), use uname() instead.
	* libproc/common/Psymtab.c (Pplatform): Likewise.
	* include/sys/auxv.h: Drop nonportable sysinfo().
	* include/sys/elf.h (NT_PLATFORM): Likewise.
	* include/types_various.h: Likewise.

	* common/dis/dis_tables.c (dtrace_disx86): Add explicit brackets.
	* libdtrace/dt_aggregate.c (dtrace_aggregate_snap): Likewise.
	* libdtrace/dt_aggregate.c (dt_aggregate_valcmp): Note possible
	site of crash (not fixed).
	* libdtrace/dt_options.c (dt_options_load): Likewise.

	* include/sys/compiler.h (_dt_noreturn_): New.
	* libdtrace/dt_parser.c (dnerror): Use it.
	(xyerror): Likewise.
	(yyerror): Likewise.
	* libdtrace/dt_parser.h: Likewise.

	* libdtrace/i386/dt_isadep.c: Include missing header.
	* libdtrace/drti.c: Likewise.
	(dtrace_dof_init): Cast pointer. Avoid possible uninitialized
	variable use.
	* libdtrace/dt_consume.c (dt_print_stack): Cast uint64_t
	to 'unsigned long long' as its size can vary.
	* libdtrace/dt_handle.c (dt_handle_cpudrop): Likewise.
	(dt_handle_status): Likewise.
	* libdtrace/dt_subr.c (dtrace_uaddr2str): Likewise.
	* libdtrace/i386/dt_isadep.c (dt_pid_create_glob_offset_probes):
	Cast value sprintf()ed with %x to 'int'.
	* libproc/common/Psymtab.c (Pupdate_maps): 'inode' is an unsigned
	type. fopen() returns NULL on failure, not a value < 0.

	* libdtrace/dt_handle.c (dt_handle_liberr): Assign '0' to numeric
	types, not NULL.
	* libdtrace/dt_module.c (dt_module_unload): Likewise.
	* libproc/common/Psymtab_machelf32.c (fake_elf64): Likewise.
	Avoid uninitialized data accesses due to #if 0'ed branch.

	* libproc/common/Psymtab.c (rd_loadobj_iter): Remove unused variable.
	Note possible pointer size bug (not fixed).

	* libport/time.c (gethrtime): Use new-style definition.

2011-05-18  Shujing Zhao  <pearly.zhao@oracle.com>

	* libdtrace/dt_proc.c: Remove dt_proc_bpcreate from Linux.
	(dt_proc_bpenable): It can set bkpt by Psetbkpt. Remove it.
	* libproc/common/Pcontrol.c (restore_tracing_flags): Remove the part
	of writing ctl file.
	(Pclearsig): Remove.
	(Pclearfault): Remove.
	(Psetbkpt): Remove.
	(execute_bkpt): Remove.
	(Pxecbkpt): Remove.
	(Psetwapt): Remove.
	(Pdelwapt): Remove.
	(execute_wapt): Remove.
	(Pxecwapt): Remove.
	(Psignal): Remove.
	(Padd_mapping): Remove.
	(map_sort): Remove.
	(Psort_mappings): Remove.
	* libproc/common/libproc.h: Clear declarations.
	* libproc/common/Pcontrol.h: Clear.

2011-05-17  Nick Alcock  <nick.alcock@oracle.com>

	* libdtrace/makefile: Create most .d files with one pattern rule.
	No longer create .sed.in.c files. Clean up properly.

2011-05-16  Nick Alcock  <nick.alcock@oracle.com>

	* libctf/ctf_lib.c: Include missing header.
	* libctf/ctf_subr.c: Likewise.
	* common/ctf/ctf_types.c: Likewise.
	* common/ctf/ctf_labels.c: Likewise.

	* common/ctf/ctf_labels.c (ctf_label_topmost): Convince GCC that
	these variables are initialized when used.
	* common/ctf/ctf_labels.c (ctf_label_iter): Likewise.

	* common/ctf/ctf_create.c (ctf_discard): Do not assign to
	uninitialized variables or infloop when skipping committed types.

2011-05-13  Shujing Zhao  <pearly.zhao@oracle.com>

	* libproc/common/Psymtab.c (Pbuild_file_symtab): Replace
	/proc//object/a.out with /proc//exe.
	* libproc/common/Pzone.c (Pfindmap): Replace /proc//path/a.out with
	/proc//exe.
	(Pbrandname): Remove.
	* libproc/common/makefile: Remove Pcore.o.

2011-05-12  Nick Alcock  <nick.alcock@oracle.com>

	Purge zlib indirection machinery.

	* libctf/ctf_lib.c (_libctf_zlib): Remove.
	(struct zlib): Likewise.
	(_libctf_init): Drop its initialization, and LIBCTF_DECOMPRESSOR.
	Make static.
	(ctf_zopen): Remove.
	(z_uncompress): Likewise.
	(z_strerror): Likewise.

	* common/ctf/ctf_impl.h: Remove from header.
	(ECTF_ZMISSING): Remove.
	(ECTF_ZINIT): Likewise.

	* common/ctf/ctf_open.c: Include zlib.h.
	* common/ctf/ctf_open.c (ctf_bufopen): Call the zlib functions
	directly.

2011-05-12  Nick Alcock  <nick.alcock@oracle.com>

	Translate PRINTFLIKE into GCC attributes.

	* include/sys/compiler.h: Don't bother with individual ifdef guards.
	* include/sys/compiler.h (_dt_printflike_): New.
	* include/sys/compiler.h (_dt_unused_): Likewise.

	* libdtrace/dt_link.c (dt_link_error): Use _dt_printflike_().
	* libdtrace/dt_parser.c (dnerror): Likewise.
	(dnwarn): Likewise.
	(xyerror): Likewise.
	(xywarn): Likewise.
	(yyerror): Likewise.
	(yywarn): Likewise.
	* libdtrace/dt_proc.c (dt_proc_error): Likewise.
	* libdtrace/dt_subr.c (dt_dprintf): Likewise.
	(dt_printf): Likewise.

	* libctf/ctf_subr.c (ctf_dprintf): Likewise.
	* common/ctf/ctf_decl.c (ctf_decl_sprintf): Likewise.

	* cmd/dtrace.c: Include <sys/compiler.h>.
	(fatal): Use _dt_printflike_().
	(dfatal): Likewise.
	(error): Likewise.
	(notice): Likewise.
	(oprintf): Likewise.

	* libproc/common/Putil.c (_dprintf): Likewise.
	(Perror_printf): Likewise. Also use _dt_unused_.

	* libdtrace/dt_impl.h: Add to prototypes too.
	* libdtrace/dt_parser.h: Likewise. Include <sys/compiler.h>.
	* common/ctf/ctf_impl.h: Likewise. Include <sys/compiler.h>.
	* libproc/common/libproc.h: Likewise.
	* libproc/common/Putil.h: Reintroduce elided _dprintf()
	declaration. Include <sys/compiler.h>.

	* libproc/common/Pcontrol.c (Psetrun): Use _dprintf().

2011-05-12  Nick Alcock  <nick.alcock@oracle.com>

	Begin transforming pragmas to GCC attributes.

	* include/sys/compiler.h: New file, defining
	_dt_constructor_ and _dt_destructor_.

	* libdtrace/drti.c: Include <sys/compiler.h>.
	* libdtrace/dt_impl.h: Likewise. Drop commented-
	out include.
	* libctf/ctf_lib.c: Likewise.
	* libproc/common/libproc.h: Likewise.
	* libproc/common/Pcontrol.h: Likewise.

	* libproc/common/Pcontrol.c (_libproc_init):
	Declare using _dt_constructor_.
	* libctf/ctf_lib.c (_libctf_init): Likewise.
	* libdtrace/dt_open.c (_dtrace_init): Likewise.
	* libdtrace/drti.c (dtrace_dof_init): Likewise.
	* libdtrace/drti.c (dtrace_dof_fini): Declare using
	_dt_destructor_.

	* libdtrace/dt_proc.h: Drop commented-out include.

2011-05-12  Shujing Zhao  <pearly.zhao@oracle.com>

	* libproc/common/P32ton.c, P32ton.h: Remove.
	* libproc/common/Pcontrol.c: Clean headers.
	* libproc/common/makefile: Remove P32ton.o from libproc.

2011-05-11  Shujing Zhao  <pearly.zhao@oracle.com>
	
	* libdtrace/dt_module.c (dtrace_update): Don't open the /system/object
	files.
	(dt_module_update): Remove.
	* include/sys/link.h: Clean the useless macros.
	* uts/common/sys/ctfs.h: Remove CTFS_ROOT.
	* uts/common/sys/objfs.h: Remove OBJFS_ROOT and OBJFS_MODID.

2011-05-09  Nick Alcock  <nick.alcock@oracle.com>

	* libproc/common/Psymtab.c (Penv_iter): Remove bogus check on length of
	argument lists: recent Linux kernels have no limit, and programs should
	never assume a limit.
	* libdtrace/procfs.sed.in: Remove nonexistent headers.

2011-05-06  Nick Alcock  <nick.alcock@oracle.com>

	* makefile (MACH): Use 'uname -m' to get machine arch.
	* makefile (archcheck): Grammar fix.

2011-05-05  Nick Alcock  <nick.alcock@oracle.com>

	Remove syscall interposition.

	* libproc/common/Pcontrol.c: Clean headers.
	* libproc/common/Pcontrol.c (Pxcreate): No longer use pause() and syscall
	interposition to trace after execvp(). Drop lots of commented-out code.
	* libproc/common/Pcontrol.c (Pcreate_callback): Removed.
	* libproc/common/Pcontrol.c (Psync): Delete SETENTRY and SETEXIT cases.
	* libproc/common/Pcontrol.c (restore_tracing_flags): Likewise.
	* libproc/common/Pcontrol.c (Pstopstatus): Likewise.
	* libproc/common/Pcontrol.c (Psysentry): Remove.
	* libproc/common/Pcontrol.c (Psetsysentry): Likewise.
	* libproc/common/Pcontrol.c (Psysexit): Likewise.
	* libproc/common/Pcontrol.c (Psetsysexit): Likewise.
	* libproc/common/libproc.h ("C"): Remove Psysentry and Psysexit.
	* libproc/common/P32ton.c (pstatus_n_to_32): Remove pr_sysentry and
	pr_sysexit.
	* libproc/common/mapfile-vers: Remove now-deleted functions.

	* include/sys/procfs.h: Remove PCSENTRY, PCSEXIT, pr_sysentry
	and pr_sysexit.

	* libdtrace/dt_proc.c (IS_SYS_EXEC): Remove.
	* libdtrace/dt_proc.c (IS_SYS_FORK): Likewise.
	* libdtrace/dt_proc.c (dt_proc_rdwatch): Likewise.
	* libdtrace/dt_proc.c (dt_proc_attach): Remove rtld tracing pending
	addition of appropriate static tracepoints.
	* libdtrace/dt_proc.c (dt_proc_control): Remove syscall hooking of
	fork(), vfork(), and forksys(), and detachment/reattachment and
	breakpoint manipulation around fork().

2011-04-29  Shujing Zhao  <pearly.zhao@oracle.com>

	* libproc/common/Pcore.c, Pexecname.c, Pisadep.h, Pservice.c,
	Pstack.c, Pstack.h: Removed.
	* libproc/common/makefile: Remove Pcore.o, Pexecname.o, Pservice and
	Pstack.o.
	* libproc/common/Pzone.c (Pfindmap): Don't handle a.out segment.
	* libproc/common/Pcontrol.c (Psetrun): Pass the sig argument to ptrace.
	* libproc/amd64/Pisadep.c: Remove the functions that would never be
	called.

2011-04-28  Shujing Zhao  <pearly.zhao@oracle.com>

	* runtest.sh: Test "-p" option by grab self pid.
	* libproc/amd64/Pisadep.c: Remove Psyscall_copyinarg and
	Psyscall_copyoutargs.
	* libproc/common/Pisadep.h: Same.
	* libproc/common/Pcontrol.c: Don't use statfd to get the proc status
	  information.
	  (deadcheck, Pgetareg, Pputareg read_lfile): Remove.
	  (Pgrab): Rewrite it by using ptrace.
	  (Pxcreate): statfd is always be set to -1. Don't open or read any /proc
	  files.
	  (Preopen): Same. Also clean the codes of pr_lwp.
	  (Pfree): Clean the codes since some fds would never be set.
	  (Prelease): Clean the codes of pr_lwp.
	  (Psetrun, Psetflags, Punsetflags): Same.
	  (Pstopstatus): Clean the codes about statfd.

2011-04-22  Shujing Zhao  <pearly.zhao@oracle.com>

	* include/rtld_db.h: Clean.
	* libproc/common/Pzone.c: Remove the functions that handle LOFS.	

2011-04-19  Shujing Zhao  <pearly.zhao@oracle.com>

	* cmd/dtrace.c: Don't include libproc.h.
	* makefile: Fix.
	* libdtrace/dt_proc.c: Rmove dt_proc_bpmatch.
	* libproc/common/Pcore.c: Remove note_lwpstatus, note_lwpsinfo and
	  lwpid2info.
	* libproc/common/Pcontrol.c: Remove the part about agentcnt.
	* libproc/common/Pidle.c, Pscantext.c, Psyscall.c: Removed.
	* libproc/common/makefile: Fix.
	* uts/common/sys/ccompile.h, time_std_impl.h: Removed.

2011-04-13  Shujing Zhao  <pearly.zhao@oracle.com>

	Remove librtld.
	* makefile: Adjust.
	* libdtrace/dt_open.c, dt_proc.c: Fix.
	* libproc/common/Psymtab.c, Psymtab_machelf32.c: Fix. 

2011-04-06  Shujing Zhao  <pearly.zhao@oracle.com>

	* cmd/dtrace.c: clear function prochandler.
	* include/sys/regset.h: Don't include privregs.h.
	* libdtrace/dt_proc.c: Remove to get infor from Ppsinfo.
	libproc/common
	* P32ton.c: Remove the functions about lwp.
	* Pcontrol.c: Remove the functions about lwp-specific operation.
	* Pservice.c: Likewise.
	* Pstack.c: Likewise.
	* Plwpregs.c: Delete.
	* proc_arg.c: Delete.
	* proc_get_info.c: Delete.
	* proc_names.c: Delete.
	* proc_set.c: Delete.
	* proc_stdio.c: Delete.
	* libproc.h: Delete.
	* makefile: Fixed.
	
2011-03-30  Shujing Zhao  <pearly.zhao@oracle.com>
	
	* include/sys/link.h: Include system link.h and remove the conflict
	definitions.
	* librtld/rd_elf.c, rtld.h: Fixed.

2011-03-30  Shujing Zhao  <pearly.zhao@oracle.com>

	Clean the header files.
	include/
	* confname_add.h, door.h, ieeefp.h, objfs.h, param.h, priv.h, procfs.h,
	  types_blk.h, types_boolean.h, types_dev.h, types_lmid.h, types_off.h,
	  types_pad.h, types_posix.h, types_time.h, zmod.h, zone.h, sys/fp.h,
	  sys/old_procfs.h: Removed and moved the useful definitions to
	types_various.h. Change the files that include these files.
	* sys/types.h: Added.
	* types_various.h: Added definitions. 
	
	cmd/
	* dtrace.c, makefile: Move to the parent directory.
	
	libproc/
	* common/Pgcore.c: Removed.
	* common/makefile: Fixed.

2011-03-29  Shujing Zhao  <pearly.zhao@oracle.com>

	Remove pr_*.c files from libpro/common/.
	* libproc/common/makefile: Remove the pr_*.o from libproc.
	* libproc/common/libproc.h: Remove the declarations for the functions
	  definied at pr_*.c files.
	* libdtrace/dt_pid.c: Don't use pr_open and pr_close.
	* libproc/common/Psyscall.c: Don't use pr_lwp_exit.
	* include/types_various.h: Clean the definitions.

	* libdtrace/makefile: Fix.

2011-03-22  Shujing Zhao  <pearly.zhao@oracle.com>

	Remove the support to i386 and only support amd64.
	* makefile: Use D_ILP64 instead of D_ILP32.
	* libproc: Remove i386 and add amd64.
	* driver/dis_tables.c, driver/dis_tables.h: Move to common/dis/.

2011-03-11  Shujing Zhao  <pearly.zhao@oracle.com>

	* cmd/common/dtrace.c: Uncomment function dtrace_handle_proc.
	* include/types_various.h: Remove SIGCANCEL and SYS_forksys.
	* libdtrace/dt_proc.c (dt_proc_control): Trace SYS_fork instead of
	SYS_forksys. Use SIGUSR1 instead of SIGCANCEL. Use pthread_kill
	instead of _lwp_kill.
	(dt_proc_creat): Pass DT_PROC_STOP_IDLE to dt_proc_create_thread.
	* libport/time.c: Remove _lwp_kill.
	* runtest.sh: Update

2011-03-04  Shujing Zhao  <pearly.zhao@oracle.com>

	* libproc/common/Pcontrol.c: Comment the code about writing a ctf file.
	Add ptrace code if needed.

2011-02-25  Shujing Zhao  <pearly.zhao@oracle.com>

	* libdtrace/dt_impl.h (dt_module_t): Remove memeber dm_modid since
	there is no module id at Linux.
	* libdtrace/dtrace.h (dtrace_objinfo_t): Remove memeber dto_id.
	* libdtrace/dt_module.c, libdtrace/dt_open.c: Remove the reference to
	dm_modid and dto_id.
	* libdtrace/*, common/ctf/*, libproc/common/*: Remove inclusion header
	file sysmacros.h.
	* runtest.sh: Update.

2011-02-12  Shujing Zhao  <pearly.zhao@oracle.com>

	* libdtrace/procfs.sed.in: Include the needed and existing header
	files.

2011-02-11  Shujing Zhao  <pearly.zhao@oracle.com>
	
	* libproc/common/Putil.c: Change dprintf to _dprintf.
	* libproc/common/Putil.h: Adjust.
	* libproc/common/Pcontrol.c, libproc/common/Pexecname.c,
	libproc/common/Psymtab_machelf32.c, libproc/common/Pzone.c,
	libproc/common/Pidle.c, libproc/common/pr_meminfo.c,
	libproc/common/Pscantext.c, common/Pstack.c, libproc/common/Psymtab.c,
	libproc/common/Pcore.c, libproc/common/Pservice.c: Adjust caller.

2011-02-10  Shujing Zhao  <pearly.zhao@oracle.com>

	* cmd/common/dtrace.c: Assigned g_ofp to stdout in main function for
	stdout is a macro and not be address constants at compile time.
	* demo/*: Add more test cases.
	* runtest.sh: Added.
	* libdtrace/makefile: Adjust regs.d.
	* makefile: Adjust.

2011-01-26  Shujing Zhao  <pearly.zhao@oracle.com>

	* libdtrace/makefile (signal.d): Exchange the line of SIGCLD and
	SIGCHLD, SIGPOLL and SIGIO.
	(install): Install errno.d regs.d signal.d unistd.d to the
	/usr/lib/dtrace.
	* libdtrace/i386/regs.sed.in: Remove @.

2011-01-21  Shujing Zhao  <pearly.zhao@oracle.com>

	* libdtrace/dt_open.c: Fix the directory of _dtrace_defcpp.
	* libdtrace/io.sed.in, ip.sed.in, net.sed.in, procfs.sed.in,
	sysevent.sed.in, tcp.sed.in, udp.sed.in, i386/regs.sed.in: Remove the
	header files that are not existed.
	* libdtrace/makefile: Compile the D library and install to
	/usr/lib/dtrace.

2011-01-10  Shujing Zhao  <pearly.zhao@oracle.com>

	* libproc/common/Psymtab.c (get_saddrs): Initial addrs to NULL.

2011-01-07  Shujing Zhao  <pearly.zhao@oracle.com>

	* libproc/common/Psymtab.c (rd_loadobj_iter): Fix this function to get
	the right data of the library.

2010-12-24  Shujing Zhao  <pearly.zhao@oracle.com>

	* librtld/rtld_db.c: Move rd_loadobj_iter to ...
	* libproc/common/Psymtab.c: here and remove the first parameter rap
	and adjust the callers.
	* include/rtld_db.h (rd_loadobj_iter): Remove.
	* libproc/common/Pcontrol.h (rd_loadobj_iter): Declare.

2010-12-17  Shujing Zhao  <pearly.zhao@oracle.com>

	* cmd/common/dtrace.c: set environment variable POSIXLY_CORRECT to
	make getopt works on Linux.

2010-12-07  Shujing Zhao  <pearly.zhao@oracle.com>

	* libdtrace/dt_proc.c (dt_proc_control): Set dpr->dpr_quit to 1
	instead of write ctl file.
	* libproc/common/Pcontrol.c (Pxcreate): Don't detach to the child
	process.
	(Psetrun): Restarts the stopped child process by ptrace instead of
	write to the ctl file.
	* libproc/common/Psymtab.c (Pupdate_maps): Use fclose instead of close
	to close the file.

2010-12-03  Shujing Zhao  <pearly.zhao@oracle.com>

	* include/sys/procfs.h: Comment the definition of prxmap_t and
	prxmap32_t. They are not be used.
	* libproc/common/Pcontrol.c (Pxcreate): Use ptrace to trace child
	process instead of using signal to control it.
	* libproc/common/Psymtab.c (Pupdate_maps): Change the way to read
	/proc/<pid>/maps, for the file size is zero at Linux.
	* libproc/common/Psymtab.c (Preadauxvec): Change the way to read
	/proc/<pid>/auxv, for the file size is zero at Linux.

	* libproc/common/Pscantext.c (Pscantext): Change the way to read
	/proc/<pid>/maps.

2010-11-24  Shujing Zhao  <pearly.zhao@oracle.com>

	* libproc/common/Pcontrol.c (sig_int): New function used as signal
	handler.
	(Pxcreate): Add signal handler to child process. Use
	/proc/<pid>/mem instead of /proc/<pid>/as, </proc/<pid>/stat instead
	of /proc/<pid>/status and remove to use /proc/<pid>/ctl. Use waitpid
	on the parent process.
	(Pgrab, Preopen, Pstopstatus): Similar with the Pxcreat. Fix the proc
	files and don't use ctl to control the process.

2010-11-16  Shujing Zhao  <pearly.zhao@oracle.com>
	
	* libdtrace/makefile (dt_lex.c): Use "-l" compatibility option to write
	  to the .c file.
	* libdtrace/dt_impl.h: Remove the declaration of yytext for Linux.
	* libdtrace/dt_lex.l: Undefine input() and unput() and define YY_INPUT()
	  macro.

2010-11-05  Shujing Zhao  <pearly.zhao@oracle.com>

	* libdtrace/makefile (dt_errtags.c, dt_names.c): Use sh to run the
	script.

2010-11-04  Shujing Zhao  <pearly.zhao@oracle.com>

	* include/types_various.h (SYS_getpeername, SYS_getsockname and
	SYS_getsockopt): New.
	* include/sys/old_procfs.h: Make old_procfs.h can be included even
	_LP64 is not defined.
	* libdtrace/dt_module.c: Use elf_getshstrndx instead of
	elf_getshdrstrndx.
	* libport/elf.c: Removed.
	* libport/makefile: Remove elf.o and fix the compile option.
	* libproc/common/Psymtab.c: Use elf_getshstrndx and elf_getshnum
	instead of elf_getshdrstrndx and elf_getshdrnum.

2010-11-03  Shujing Zhao  <pearly.zhao@oracle.com>

	* common/ctf/ctf_create.c: Include types_various.h.
	
	include/
	* ieeefp.h: New.
	* sys/fp.h: New.
	* sys/procfs.h: New.
	* sys/signal2.h: New.
	* sys/types32.h: New.
	* procfs.h: Remove _STRUCTURED_PROC definition.
	* types_posix.h: New type major_t and minor_t.
	* types_time.h: New struct itimerval32.
	* procfs_service.h: Move psaddr_t and lwpid_t to ...
	* types_various.h: ... here.
	(dev32_t, size32_t and caddr32_t): Removed.
	(ino64_t): Define if ino64_t not defined.
	(blkcnt64_t and blksize_t): New type.
	(SYS_sigaction and SYS_fstatat64): New.
	(SYS_getpeername, SYS_getsockname and SYS_getsockopt): Removed.
	(flock64_32_t): New.
	(SI_FROMUSER, SI_FROMKERNEL and SI_CANQUEUE): New.
	* sys/auxv.h: Remove _ASM and _SYSCALL32 conditional.
	* sys/link.h: Likewise. 
	* sys/old_procfs.h: Likewise.
	* sys/procfs_isa.h: Likewise.
	* sys/regset.h: Likewise.
	* sys/stat.h: Likewise.
	* sys/statvfs.h: New type statvfs32_t.

	libdtrace/
	* dt_aggregate.c: Include sys/procfs.h.
	* dt_module.c: Include sys/stat.h.
	* makefile (dt_module.o): Use -D_LARGEFILE64_SOURCE=1 option.

	libproc/common/
	* P32ton.c (sigaction_32_to_n, sigaction_n_to_32): Use sa_handler32.
	(siginfo_32_to_n, siginfo_n_to32): Remove the lines of asign to the
	members that don't exist on Linux.
	(prfpregset_32_to_n, prfpregset_n_to_32): Comment the part of amd64.
	* P32ton.h: Fix the inclusions.
	* Pcore.c (core_find_text, core_find_data): Convert the type.
	* Psyscall.c: Include sys/stack.h.
	* makefile: Add compile option -I../../uts/intel/
	(Pcore.o): Add -D_LARGEFILE64_SOURCE=1 option.
	* pr_getitimer.c: Include types_time.h.
	* pr_stat.c: Remove the lines of st_fstype.
	* pr_statvfs.c: Remove the lines of f_basetype and f_fstr.
	
	libport/
	* elf.c: New
	* makefile: Update.

	librtld/
	* rtld.h: Remove _SYSCALL32 conditional.
	* rtld_db.c: Define _rd_reset64.

	uts/common/
	* sys/ctf_api.h: Include sys/procfs.h.
	* sys/procfs.h: Removed.
	* intel/sys/stack.h: New.
	* intel/ia32/sys/stack.h: New.

2010-10-26  Shujing Zhao  <pearly.zhao@oracle.com>
	
	* libdtrace/makefile: Fix dt_isadep.o, dt_module.o.
	* libdtrace/dt_module.c: Include sys/stat.h.

2010-10-25  Paolo Carlini  <paolo.carlini@oracle.com>

	* libdtrace/drti.c (dprintf): Remove.

2010-10-25  Shujing Zhao  <pearly.zhao@oracle.com>

	* libdtrace/dt_grammar.c: Remove generated file.
	* libdtrace/makefile: Fix BUILD_DIR.
	* libport/makefile: Same.
	* libproc/common/makefile: Same.

2010-10-22  Shujing Zhao  <pearly.zhao@oracle.com>

	* cmd/dtrace.c: Remove.
	* uts/common/sys/elftypes.h: Remove.
	* include/sys/int_types.h: Remove int_fast16_t etc.
	* include/sys/regset.h: Remove gregset_t delaration.

2010-10-21  Shujing Zhao  <pearly.zhao@oracle.com>

	* demo/act/time.d: New.
	* makefile: New.
	* libproc/common/makefile: Fix BUILD_DIR.
	* cmd/common/makefile: Same.
	* libctf/makefile: Same.
	* libdtrace/makefile: Same.
	* libport/makefile: Same.
	* librtld/makefile: Same.

2010-10-15  Shujing Zhao  <pearly.zhao@oracle.com>

	* librtld/rtld_db.c: Comment some functions.
	* cmd/common/makefile: New.
	* include/mutex.h: Declare mutex_init.
	* include/procs_service.h: include elf.h.
	* include/rtld_db.h: Update declaration.
	* include/type_posix.h: Define off64_t.
	* libdtrace/dt_cc.c: Define yylineno.
	* libdtrace/dt_lex.l: Define unput.
	* libdtrace/makefile: Fix compile option.
	* libport/proc_name.c: Define fork1.
	* libport/time.c: Define pthread_cond_reltimedwait_np, mutex_init and
	_lwp_kill.
	* libproc/common/makefile: Fix.
	* libproc/common/Pcontrol.c, libproc/common/Pexecname.c,
	libproc/common/Pzone.c: Comment some lines that are not supported by
	Linux.

2010-09-27  Shujing Zhao  <pearly.zhao@oracle.com>

	* include/rtld_db.h, include/types_off.h: Adjust definition.
	* libctf/makefile: Use /usr/bin/gcc.
	* libport/makefile, libport/p_online.c, libport/tasksys.c: New.
	* libproc/common/makefile: Use -D_LARGEFILE64_SOURCE=1 to make the
	off64_t available.
	* libproc/common/Pzone.c: Comment some functions not be compiled.
	* librtld/rd_elf.c: New.
	* librtld/makefile: Add rd_elf.o to LIB.
	* librtld/rtld_db.c (rd_loadobj_iter, rd_event_addr, rd_event_enable,
	rd_event_getmsg): Change.
	(rd_plt_resolution, rd_objpad_enable): Remove.

2010-09-21  Shujing Zhao  <pearly.zhao@oracle.com>

	* include/objfs.h: Move to uts/common/sys/.
	* libdtrace/makefile: Export correct format to dt_errtags.c.
	* libdtrace/dt_impl.h, dt_open.c, dt_parser.c, dt_dof.c: Fixed include
	header files.
	* librtld/makefile: Fix the compile options.
	* include/types_various.h: Add ABS macro and and move OBJFS_ROOT to
	objfs.h.

2010-09-19  Shujing Zhao  <pearly.zhao@oracle.com>

	* driver/dis_tables.h: Include sys/int_types.h.
	* driver/dis_tables.c: Added.
	* libdtrace/mknames.sh: Use awk. 
	* libdtrace/makefile: Include dis_tables.o, dt_errtags.o and
	dt_names.o.

2010-09-17  Shujing Zhao  <pearly.zhao@oracle.com>

	* libport/gmatch.c: Added.
	* librtld/makefile, libctf/makefile: Added.
	* include/types_various.h, include/types_off.h: Update.

2010-09-16  Shujing Zhao  <pearly.zhao@oracle.com>

	* include/mutex.h, libdtrace, libproc, librtld: Fix the mutex
	problems.
	* libport/proc_name.c, libport/strlcat.c: Added.
	* include/port.h, uts/common/sys/mnttab.h, include/sys/bitmap.h,
	include/sys/elftypes.h: Added.

2010-09-13  Shujing Zhao  <pearly.zhao@oracle.com>

	* librtld: Added.
	* libdtrace (dt_lex.l, makefile): Fixed.
	* include/types_various.h: Define ino64_t and PS_OBJ_LDSO.

2010-09-10  Shujing Zhao  <pearly.zhao@oracle.com>

	* libport: Add compat functions support at libport.
	* libdtrace/makefile: Handle the dt_lex.l and add it to the lib.
	* libdtrace/dt_impl.h: Define different yytext at Linux.

2010-09-08  Shujing Zhao  <pearly.zhao@oracle.com>

	* Define __USE_ATFILE before include <fcntl.h> when use AT_*
	constants.
	* Add makefile for libproc and libdtrace.
	* Adjust the header files.

2010-09-07  Shujing Zhao  <pearly.zhao@oracle.com>

	* Adjust the header files at directory include to make the files of
	libproc	can be compiled. Move some modified headers from uts to
	include. Fix the source files at libproc.

2010-08-31  Shujing Zhao  <pearly.zhao@oracle.com>

	* Strip the Solaris header files dependency from the sources files.
	Add the fix includes at the directory include. Fix the compile
	options.<|MERGE_RESOLUTION|>--- conflicted
+++ resolved
@@ -1,4 +1,3 @@
-<<<<<<< HEAD
 2011-06-15  Nick Alcock  <nick.alcock@oracle.com>
 
 	Process lifespan revamp.
@@ -53,14 +52,13 @@
 	* include/sys/procfs.h: Purge now-unused flags.
 
 	* INCOMPATIBILITIES: Most of the ptrace() incompatibilities are now gone.
-=======
+
 2011-06-15  Kris Van Hees  <kris.van.hees@oracle.com>
 
 	* libdtrace/dt_aggregate.c: Replace use of _SC_NPROCESSORS_MAX and
 	_SC_CPUID_MAX with nr_cpu_ids (much lower limit).  Get it from
 	dt_conf.dtc_maxbufs.
 	* uts/common/sys/dtrace.h: Add dtc_maxbufs field to dtrace_conf_t.
->>>>>>> 7491ad72
 
 2011-06-14  Shujing Zhao  <pearly.zhao@oracle.com>
 
